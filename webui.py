--- conflicted
+++ resolved
@@ -1,4 +1,3 @@
-import html
 import json
 import os
 import sys
@@ -6,6 +5,8 @@
 import time
 
 import warnings
+
+import numpy as np
 
 warnings.filterwarnings("ignore", category=FutureWarning)
 warnings.filterwarnings("ignore", category=UserWarning)
@@ -117,11 +118,12 @@
     "中文": "zh_CN",
     "English": "en_US"
 }
-EMO_CHOICES_ALL = [i18n("与音色参考音频相同"),
+EMO_CHOICES = [i18n("与音色参考音频相同"),
                 i18n("使用情感参考音频"),
                 i18n("使用情感向量控制"),
                 i18n("使用情感描述文本控制")]
-EMO_CHOICES_OFFICIAL = EMO_CHOICES_ALL[:-1]  # skip experimental features
+EMO_CHOICES_BASE = EMO_CHOICES[:3]  # 基础选项
+EMO_CHOICES_EXPERIMENTAL = EMO_CHOICES  # 全部选项（包括文本描述）
 
 os.makedirs("outputs",exist_ok=True)
 os.makedirs("prompts",exist_ok=True)
@@ -133,8 +135,8 @@
 file_preview_generator = FilePreviewGenerator()
 
 MAX_LENGTH_TO_USE_SPEED = 70
-example_cases = []
 with open("examples/cases.jsonl", "r", encoding="utf-8") as f:
+    example_cases = []
     for line in f:
         line = line.strip()
         if not line:
@@ -144,9 +146,8 @@
             emo_audio_path = os.path.join("examples",example["emo_audio"])
         else:
             emo_audio_path = None
-
         example_cases.append([os.path.join("examples", example.get("prompt_audio", "sample_prompt.wav")),
-                              EMO_CHOICES_ALL[example.get("emo_mode",0)],
+                              EMO_CHOICES[example.get("emo_mode",0)],
                               example.get("text"),
                              emo_audio_path,
                              example.get("emo_weight",1.0),
@@ -159,14 +160,10 @@
                              example.get("emo_vec_6",0),
                              example.get("emo_vec_7",0),
                              example.get("emo_vec_8",0),
-                             ])
-
-def get_example_cases(include_experimental = False):
-    if include_experimental:
-        return example_cases  # show every example
-
-    # exclude emotion control mode 3 (emotion from text description)
-    return [x for x in example_cases if x[1] != EMO_CHOICES_ALL[3]]
+                             example.get("emo_text") is not None]
+                             )
+
+
 
 def process_uploaded_file(file_path, use_native_chapters, file_cleaning_enabled, chapter_recognition_enabled):
     """Process uploaded file with new toggle system."""
@@ -713,6 +710,8 @@
     if emo_control_method == 0:  # emotion from speaker
         emo_ref_path = None  # remove external reference audio
     if emo_control_method == 1:  # emotion from reference audio
+        # normalize emo_alpha for better user experience
+        emo_weight = emo_weight * 0.8
         pass
     if emo_control_method == 2:  # emotion from custom vectors
         vec = [vec1, vec2, vec3, vec4, vec5, vec6, vec7, vec8]
@@ -1082,17 +1081,7 @@
     update_button = gr.update(interactive=True)
     return update_button
 
-<<<<<<< HEAD
 with gr.Blocks(title="IndexTTS Demo", css=get_theme_manager().get_custom_css()) as demo:
-=======
-def create_warning_message(warning_text):
-    return gr.HTML(f"<div style=\"padding: 0.5em 0.8em; border-radius: 0.5em; background: #ffa87d; color: #000; font-weight: bold\">{html.escape(warning_text)}</div>")
-
-def create_experimental_warning_message():
-    return create_warning_message(i18n('提示：此功能为实验版，结果尚不稳定，我们正在持续优化中。'))
-
-with gr.Blocks(title="IndexTTS Demo") as demo:
->>>>>>> 64cb31a6
     mutex = threading.Lock()
     gr.HTML('''
     <h2><center>IndexTTS2: A Breakthrough in Emotionally Expressive and Duration-Controlled Auto-Regressive Zero-Shot Text-to-Speech</h2>
@@ -1185,7 +1174,6 @@
                 # Enhanced generation button with progress tracking
                 gen_button, progress_display, status_display = webui_components.create_enhanced_generation_components()
             output_audio = gr.Audio(label=i18n("生成结果"), visible=True,key="output_audio")
-<<<<<<< HEAD
             
         # Enhanced task monitoring for background processing (moved below progress/status)
         with gr.Row():
@@ -1193,11 +1181,6 @@
                 with gr.Accordion(i18n("🔄 Background Tasks"), open=False) as task_monitoring_section:
                     task_list, refresh_tasks_button, task_info = webui_components.create_task_monitoring_components()
         experimental_checkbox = gr.Checkbox(label=i18n("显示实验功能"),value=False)
-=======
-
-        experimental_checkbox = gr.Checkbox(label=i18n("显示实验功能"), value=False)
-
->>>>>>> 64cb31a6
         with gr.Accordion(i18n("功能设置")):
             # Enhanced audio format selection with tooltips and info
             with gr.Row():
@@ -1216,17 +1199,9 @@
             # 情感控制选项部分
             with gr.Row():
                 emo_control_method = gr.Radio(
-                    choices=EMO_CHOICES_OFFICIAL,
+                    choices=EMO_CHOICES_BASE,
                     type="index",
-                    value=EMO_CHOICES_OFFICIAL[0],label=i18n("情感控制方式"))
-                # we MUST have an extra, INVISIBLE list of *all* emotion control
-                # methods so that gr.Dataset() can fetch ALL control mode labels!
-                # otherwise, the gr.Dataset()'s experimental labels would be empty!
-                emo_control_method_all = gr.Radio(
-                    choices=EMO_CHOICES_ALL,
-                    type="index",
-                    value=EMO_CHOICES_ALL[0], label=i18n("情感控制方式"),
-                    visible=False)  # do not render
+                    value=EMO_CHOICES_BASE[0],label=i18n("情感控制方式"))
         # 情感参考音频部分
         with gr.Group(visible=False) as emotion_reference_group:
             with gr.Row():
@@ -1251,17 +1226,17 @@
                     vec8 = gr.Slider(label=i18n("平静"), minimum=0.0, maximum=1.0, value=0.0, step=0.05)
 
         with gr.Group(visible=False) as emo_text_group:
-            create_experimental_warning_message()
             with gr.Row():
                 emo_text = gr.Textbox(label=i18n("情感描述文本"),
                                       placeholder=i18n("请输入情绪描述（或留空以自动使用目标文本作为情绪描述）"),
                                       value="",
                                       info=i18n("例如：委屈巴巴、危险在悄悄逼近"))
 
+
         with gr.Row(visible=False) as emo_weight_group:
-            emo_weight = gr.Slider(label=i18n("情感权重"), minimum=0.0, maximum=1.0, value=0.65, step=0.01)
-
-        with gr.Accordion(i18n("高级生成参数设置"), open=False, visible=True) as advanced_settings_group:
+            emo_weight = gr.Slider(label=i18n("情感权重"), minimum=0.0, maximum=1.0, value=0.8, step=0.01)
+
+        with gr.Accordion(i18n("高级生成参数设置"), open=False,visible=False) as advanced_settings_group:
             with gr.Row():
                 with gr.Column(scale=1):
                     gr.Markdown(f"**{i18n('GPT2 采样设置')}** _{i18n('参数会影响音频多样性和生成速度详见')} [Generation strategies](https://huggingface.co/docs/transformers/main/en/generation_strategies)._")
@@ -1298,56 +1273,31 @@
                 length_penalty, num_beams, repetition_penalty, max_mel_tokens,
                 # typical_sampling, typical_mass,
             ]
-
-        # we must use `gr.Dataset` to support dynamic UI rewrites, since `gr.Examples`
-        # binds tightly to UI and always restores the initial state of all components,
-        # such as the list of available choices in emo_control_method.
-        example_table = gr.Dataset(label="Examples",
-            samples_per_page=20,
-            samples=get_example_cases(include_experimental=False),
-            type="values",
-            # these components are NOT "connected". it just reads the column labels/available
-            # states from them, so we MUST link to the "all options" versions of all components,
-            # such as `emo_control_method_all` (to be able to see EXPERIMENTAL text labels)!
-            components=[prompt_audio,
-                        emo_control_method_all,  # important: support all mode labels!
+        
+        if len(example_cases) > 2:
+            example_table = gr.Examples(
+                examples=example_cases[:-2],
+                examples_per_page=20,
+                inputs=[prompt_audio,
+                        emo_control_method,
                         input_text_single,
                         emo_upload,
                         emo_weight,
                         emo_text,
-                        vec1, vec2, vec3, vec4, vec5, vec6, vec7, vec8]
-        )
-
-    def on_example_click(example):
-        print(f"Example clicked: ({len(example)} values) = {example!r}")
-        return (
-            gr.update(value=example[0]),
-            gr.update(value=example[1]),
-            gr.update(value=example[2]),
-            gr.update(value=example[3]),
-            gr.update(value=example[4]),
-            gr.update(value=example[5]),
-            gr.update(value=example[6]),
-            gr.update(value=example[7]),
-            gr.update(value=example[8]),
-            gr.update(value=example[9]),
-            gr.update(value=example[10]),
-            gr.update(value=example[11]),
-            gr.update(value=example[12]),
-            gr.update(value=example[13]),
-        )
-
-    # click() event works on both desktop and mobile UI
-    example_table.click(on_example_click,
-                        inputs=[example_table],
-                        outputs=[prompt_audio,
-                                 emo_control_method,
-                                 input_text_single,
-                                 emo_upload,
-                                 emo_weight,
-                                 emo_text,
-                                 vec1, vec2, vec3, vec4, vec5, vec6, vec7, vec8]
-    )
+                        vec1,vec2,vec3,vec4,vec5,vec6,vec7,vec8,experimental_checkbox]
+            )
+        elif len(example_cases) > 0:
+            example_table = gr.Examples(
+                examples=example_cases,
+                examples_per_page=20,
+                inputs=[prompt_audio,
+                        emo_control_method,
+                        input_text_single,
+                        emo_upload,
+                        emo_weight,
+                        emo_text,
+                        vec1, vec2, vec3, vec4, vec5, vec6, vec7, vec8, experimental_checkbox]
+            )
 
     def on_input_text_change(text, max_text_tokens_per_segment):
         if text and len(text) > 0:
@@ -1368,7 +1318,7 @@
                 segments_preview: gr.update(value=df),
             }
 
-    def on_method_change(emo_control_method):
+    def on_method_select(emo_control_method):
         if emo_control_method == 1:  # emotion reference audio
             return (gr.update(visible=True),
                     gr.update(visible=False),
@@ -1381,7 +1331,7 @@
                     gr.update(visible=True),
                     gr.update(visible=True),
                     gr.update(visible=False),
-                    gr.update(visible=True)
+                    gr.update(visible=False)
                     )
         elif emo_control_method == 3:  # emotion text description
             return (gr.update(visible=False),
@@ -1398,7 +1348,15 @@
                     gr.update(visible=False)
                     )
 
-    emo_control_method.change(on_method_change,
+    def on_experimental_change(is_exp):
+        # 切换情感控制选项
+        # 第三个返回值实际没有起作用
+        if is_exp:
+            return gr.update(choices=EMO_CHOICES_EXPERIMENTAL, value=EMO_CHOICES_EXPERIMENTAL[0]), gr.update(visible=True),gr.update(value=example_cases)
+        else:
+            return gr.update(choices=EMO_CHOICES_BASE, value=EMO_CHOICES_BASE[0]), gr.update(visible=False),gr.update(value=example_cases[:-2])
+
+    emo_control_method.select(on_method_select,
         inputs=[emo_control_method],
         outputs=[emotion_reference_group,
                  emotion_randomize_group,
@@ -1407,28 +1365,16 @@
                  emo_weight_group]
     )
 
-    def on_experimental_change(is_experimental, current_mode_index):
-        # 切换情感控制选项
-        new_choices = EMO_CHOICES_ALL if is_experimental else EMO_CHOICES_OFFICIAL
-        # if their current mode selection doesn't exist in new choices, reset to 0.
-        # we don't verify that OLD index means the same in NEW list, since we KNOW it does.
-        new_index = current_mode_index if current_mode_index < len(new_choices) else 0
-
-        return (
-            gr.update(choices=new_choices, value=new_choices[new_index]),
-            gr.update(samples=get_example_cases(include_experimental=is_experimental)),
-        )
-
-    experimental_checkbox.change(
-        on_experimental_change,
-        inputs=[experimental_checkbox, emo_control_method],
-        outputs=[emo_control_method, example_table]
-    )
-
     input_text_single.change(
         on_input_text_change,
         inputs=[input_text_single, max_text_tokens_per_segment],
         outputs=[segments_preview]
+    )
+
+    experimental_checkbox.change(
+        on_experimental_change,
+        inputs=[experimental_checkbox],
+        outputs=[emo_control_method, advanced_settings_group,example_table.dataset]  # 高级参数Accordion
     )
 
     max_text_tokens_per_segment.change(
